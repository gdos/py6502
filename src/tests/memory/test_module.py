#!/usr/bin/env python

__author__ = 'Radoslaw Matusiak'
__copyright__ = 'Copyright (c) 2018 Radoslaw Matusiak'
__license__ = 'MIT'


import unittest
import random

from mos6502.memory import Memory


class TestMemory(unittest.TestCase):

    def setUp(self):
        self.memory = Memory()

    def test_default_mem(self):
        assert self.memory._size == 0x1900, 'Invalid default memory size!'
        assert len(self.memory._memory) == self.memory._size, 'Invalid initial memory size!'

    def test_simple_write(self):
        for i in range(self.memory.SIZE):
<<<<<<< HEAD
            self.memory.write_byte(i, 0xfa)
=======
            self.memory.write_word(i, 0xfa)
>>>>>>> 700804e9

        assert self.memory._memory == [0xfa] * self.memory.SIZE, 'Memory write failed!'

    def test_simple_read(self):
        random.seed(0xdeadbeef)

        for i in range(self.memory.SIZE):
            val = random.randint(0, 255)
            self.memory.write_byte(i, val)

            assert self.memory.read_byte(i) == val, 'Invalid memory read value!'

    def test_out_of_range_assert(self):
        try:
            self.memory.read_byte(self.memory.SIZE)
            assert False, 'Out of range assertion not thrown!'
        except AssertionError:
            assert True

    def test_load(self):
        data = [0xde, 0xad, 0xbe, 0xef]

        for i in range(self.memory.SIZE - len(data) - 1):
            self.memory.load(i, data)
            assert self.memory.read_byte(i + 0) == data[0], 'Invalid memory data!'
            assert self.memory.read_byte(i + 1) == data[1], 'Invalid memory data!'
            assert self.memory.read_byte(i + 2) == data[2], 'Invalid memory data!'
            assert self.memory.read_byte(i + 3) == data[3], 'Invalid memory data!'

    def test_load_out_of_range_assert(self):
        data = [0xde, 0xad, 0xbe, 0xef]
        try:
            self.memory.load(self.memory.SIZE - len(data), data)
            assert False, 'Out of range assertion not thrown!'
        except AssertionError:
            assert True


if __name__ == '__main__':
    unittest.main()<|MERGE_RESOLUTION|>--- conflicted
+++ resolved
@@ -22,11 +22,7 @@
 
     def test_simple_write(self):
         for i in range(self.memory.SIZE):
-<<<<<<< HEAD
-            self.memory.write_byte(i, 0xfa)
-=======
             self.memory.write_word(i, 0xfa)
->>>>>>> 700804e9
 
         assert self.memory._memory == [0xfa] * self.memory.SIZE, 'Memory write failed!'
 
